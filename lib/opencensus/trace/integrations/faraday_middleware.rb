# Copyright 2017 OpenCensus Authors
#
# Licensed under the Apache License, Version 2.0 (the "License");
# you may not use this file except in compliance with the License.
# You may obtain a copy of the License at
#
#     http://www.apache.org/licenses/LICENSE-2.0
#
# Unless required by applicable law or agreed to in writing, software
# distributed under the License is distributed on an "AS IS" BASIS,
# WITHOUT WARRANTIES OR CONDITIONS OF ANY KIND, either express or implied.
# See the License for the specific language governing permissions and
# limitations under the License.


require "faraday"
require "uri"
require "opencensus"

module OpenCensus
  module Trace
    module Integrations
      ##
      # # Faraday integration
      #
      # This is a middleware for the Faraday HTTP client:
      #
      # * It wraps all outgoing requests in spans
      # * It adds the trace context to outgoing requests.
      #
      # Example:
      #
      #     conn = Faraday.new(url: "http://www.example.com") do |c|
      #       c.use OpenCensus::Trace::Integrations::FaradayMiddleware,
      #             span_name: "http request"
      #       c.adapter Faraday.default_adapter
      #     end
      #     conn.get "/"
      #
      # ## Configuring spans
      #
      # By default, spans are added to the thread-local span context, as if
      # by calling `OpenCensus::Trace.start_span`. If there is no span context,
      # then no span is added and this middleware effectively disables itself.
      #
      # You may also provide a span context, by passing it in the middleware
      # options hash. For example:
      #
      #     conn = Faraday.new(url: "http://www.example.com") do |c|
      #       c.use OpenCensus::Trace::Integrations::FaradayMiddleware,
      #             span_context: my_span_context
      #       c.adapter Faraday.default_adapter
      #     end
      #
      # You may also override the span context for a particular request by
      # including it in the options:
      #
      #     conn.get do |req|
      #       req.url "/"
      #       req.options.context = { span_context: my_span_context }
      #     end
      #
      # By default, all spans are given a default name. You may also override
      # this by passing a `:span_name` in the middleware options hash and/or
      # the request options.
      #
      # ## Trace context
      #
      # This currently adds a header to each outgoing request, propagating the
      # trace context for distributed tracing. By default, this uses the
      # formatter in the current config.
      #
      # You may provide your own implementation of the formatter by configuring
      # it in the middleware options hash. For example:
      #
      #     conn = Faraday.new(url: "http://www.example.com") do |c|
      #       c.use OpenCensus::Trace::Integrations::FaradayMiddleware,
      #             formatter: OpenCensus::Trace::Formatters::CloudTrace.new
      #       c.adapter Faraday.default_adapter
      #     end
      #
      # You many also override the formatter for a particular request by
      # including it in the options:
      #
      #     conn.get do |req|
      #       req.url "/"
      #       req.options.context = {
      #         formatter: OpenCensus::Trace::Formatters::CloudTrace.new
      #       }
      #     end
      #
      class FaradayMiddleware < ::Faraday::Middleware
        ##
        # Fallback span name
        # @return [String]
        #
        DEFAULT_SPAN_NAME = "faraday_request".freeze

        ##
        # Create a FaradayMiddleware.
        #
        # @param [#call] app Next item on the middleware stack.
        # @param [SpanContext] span_context The span context within which
        #     to create spans. Optional: If omitted, spans are created in the
        #     current thread-local span context.
        # @param [String, #call] span_name The name of the span to create.
        #     Can be a string or a callable that takes a faraday request env
        #     and returns a string. Optional: If omitted, uses the request path
        #     as recommended in the OpenCensus spec.
        # @param [#call] sampler The sampler to use when creating spans.
        #     Optional: If omitted, uses the sampler in the current config.
        # @param [#serialize,#header_name] formatter The formatter to use when
        #     propagating span context. Optional: If omitted, use the formatter
        #     in the current config.
        #
        def initialize app, span_context: nil, span_name: nil, sampler: nil,
                       formatter: nil
          @app = app
          @span_context = span_context || OpenCensus::Trace
          @default_span_name = span_name
          @sampler = sampler
          @formatter = formatter || OpenCensus::Trace.config.http_formatter
        end

        ##
        # Wraps an HTTP call with a span with the request/response info.
        # @private
        #
        def call request_env
          span_context = request_env[:span_context] || @span_context
          if span_context == OpenCensus::Trace && !span_context.span_context
            return @app.call request_env
          end

          span_name = extract_span_name(request_env) || @default_span_name ||
                      DEFAULT_SPAN_NAME
          span_name = span_name.call request_env if span_name.respond_to? :call

          span = span_context.start_span span_name, sampler: @sampler
          start_request span, request_env
          begin
            @app.call(request_env).on_complete do |response_env|
              finish_request span, response_env
            end
          rescue StandardError => e
            span.set_status 2, e.message
            raise
          ensure
            span_context.end_span span
          end
        end

        protected

        ##
        # @private Get the span name from the request object
        #
        def extract_span_name env
          name = env[:span_name]
          return name if name
          uri = build_uri env
          return nil unless uri
          path = uri.path.to_s
          path.start_with?("/") ? path : "/#{path}"
        end

        ##
        # @private Set span attributes from request object
        #
        def start_request span, env
          span.kind = SpanBuilder::CLIENT
          req_method = env[:method]
<<<<<<< HEAD
          span.put_attribute "http.method", req_method if req_method
          url = env[:url]
          span.put_attribute "http.url", url if url
          span.put_attribute "http.path", URI.parse(url).path if url
          body = env[:body]
          body_size = body.bytesize if body.respond_to? :bytesize
          span.put_attribute "http.request_size", body_size if body_size
=======
          span.put_attribute "http.method", req_method.upcase if req_method
          uri = build_uri env
          if uri
            span.put_attribute "http.host", uri.hostname.to_s
            span.put_attribute "http.path", uri.path.to_s
          end
          body = env[:body]
          body_size = body.respond_to?(:bytesize) ? body.bytesize : 0
          span.put_message_event SpanBuilder::SENT, 1, body_size
>>>>>>> b84266e6

          formatter = env[:formatter] || @formatter
          if formatter.respond_to? :header_name
            headers = env[:request_headers] ||= {}
            trace_context = formatter.serialize span.context.trace_context
            headers[formatter.header_name] = trace_context
          end
        end

        ##
        # @private Set span attributes from response
        #
        def finish_request span, env
          status = env[:status].to_i
          if status > 0
<<<<<<< HEAD
            span.set_status \
              OpenCensus::Trace::Status.convert_code_from_http status
            span.put_attribute "http.status_code", status
          end
          body = env[:body]
          body_size = body.bytesize if body.respond_to? :bytesize
          span.put_attribute "http.response_size", body_size if body_size
=======
            span.set_http_status status
            span.put_attribute "http.status_code", status
          end
          body = env[:body]
          body_size = body.respond_to?(:bytesize) ? body.bytesize : 0
          span.put_message_event SpanBuilder::RECEIVED, 1, body_size
        end

        private

        def build_uri env
          ::URI.parse env[:url]
        rescue ::URI::InvalidURIError
          nil
>>>>>>> b84266e6
        end
      end
    end
  end
end<|MERGE_RESOLUTION|>--- conflicted
+++ resolved
@@ -170,15 +170,6 @@
         def start_request span, env
           span.kind = SpanBuilder::CLIENT
           req_method = env[:method]
-<<<<<<< HEAD
-          span.put_attribute "http.method", req_method if req_method
-          url = env[:url]
-          span.put_attribute "http.url", url if url
-          span.put_attribute "http.path", URI.parse(url).path if url
-          body = env[:body]
-          body_size = body.bytesize if body.respond_to? :bytesize
-          span.put_attribute "http.request_size", body_size if body_size
-=======
           span.put_attribute "http.method", req_method.upcase if req_method
           uri = build_uri env
           if uri
@@ -188,7 +179,6 @@
           body = env[:body]
           body_size = body.respond_to?(:bytesize) ? body.bytesize : 0
           span.put_message_event SpanBuilder::SENT, 1, body_size
->>>>>>> b84266e6
 
           formatter = env[:formatter] || @formatter
           if formatter.respond_to? :header_name
@@ -204,15 +194,6 @@
         def finish_request span, env
           status = env[:status].to_i
           if status > 0
-<<<<<<< HEAD
-            span.set_status \
-              OpenCensus::Trace::Status.convert_code_from_http status
-            span.put_attribute "http.status_code", status
-          end
-          body = env[:body]
-          body_size = body.bytesize if body.respond_to? :bytesize
-          span.put_attribute "http.response_size", body_size if body_size
-=======
             span.set_http_status status
             span.put_attribute "http.status_code", status
           end
@@ -227,7 +208,6 @@
           ::URI.parse env[:url]
         rescue ::URI::InvalidURIError
           nil
->>>>>>> b84266e6
         end
       end
     end
