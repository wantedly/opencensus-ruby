--- conflicted
+++ resolved
@@ -100,10 +100,7 @@
             same_process_as_parent: false do |span_context|
             begin
               Trace.in_span get_path(env) do |span|
-<<<<<<< HEAD
                 @on_start_span.call(span, env) if @on_start_span
-=======
->>>>>>> b84266e6
                 start_request span, env
                 @app.call(env).tap do |response|
                   finish_request span, response
@@ -131,34 +128,18 @@
         def start_request span, env
           span.kind = SpanBuilder::SERVER
           span.put_attribute "http.host", get_host(env)
-<<<<<<< HEAD
-          span.put_attribute "http.method", env["REQUEST_METHOD"]
-          span.put_attribute "http.path", get_path(env)
-          span.put_attribute "http.url", get_url(env)
-          span.put_attribute "http.client_protocol", env["SERVER_PROTOCOL"]
-          span.put_attribute "http.user_agent", env["HTTP_USER_AGENT"]
-          span.put_attribute "pid", ::Process.pid.to_s
-          span.put_attribute "tid", ::Thread.current.object_id.to_s
-=======
           span.put_attribute "http.path", get_path(env)
           span.put_attribute "http.method", env["REQUEST_METHOD"].to_s.upcase
           if env["HTTP_USER_AGENT"]
             span.put_attribute "http.user_agent", env["HTTP_USER_AGENT"]
           end
->>>>>>> b84266e6
         end
 
         def finish_request span, response
           if response.is_a?(::Array) && response.size == 3
-<<<<<<< HEAD
-            span.set_status \
-              OpenCensus::Trace::Status.convert_code_from_http response[0]
-            span.put_attribute "http.status_code", response[0]
-=======
             http_status = response[0]
             span.set_http_status http_status
             span.put_attribute "http.status_code", http_status
->>>>>>> b84266e6
           end
         end
       end
