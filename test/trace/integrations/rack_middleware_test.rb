# Copyright 2017 OpenCensus Authors
#
# Licensed under the Apache License, Version 2.0 (the "License");
# you may not use this file except in compliance with the License.
# You may obtain a copy of the License at
#
#     http://www.apache.org/licenses/LICENSE-2.0
#
# Unless required by applicable law or agreed to in writing, software
# distributed under the License is distributed on an "AS IS" BASIS,
# WITHOUT WARRANTIES OR CONDITIONS OF ANY KIND, either express or implied.
# See the License for the specific language governing permissions and
# limitations under the License.

require "test_helper"

require "opencensus/trace/integrations/rack_middleware"

describe OpenCensus::Trace::Integrations::RackMiddleware do
  RACK_APP_RESPONSE = [200, {}, ["Hello World!"]]

  class TestRackApp
    def call env
      RACK_APP_RESPONSE
    end
  end

  class TestExporter
    attr_reader :spans

    def initialize
      @spans = []
    end

    def export spans
      @spans += spans
    end
  end

  let(:app) { TestRackApp.new }
  let(:exporter) { TestExporter.new }

  describe "basic request" do
    let(:middleware) { OpenCensus::Trace::Integrations::RackMiddleware.new app, exporter: exporter }
    let(:response) {
      env = {
        "SCRIPT_NAME" => "",
        "PATH_INFO" => "/hello/world",
        "HTTP_HOST" => "www.google.com",
        "QUERY_STRING" => "foo=bar",
        "REQUEST_METHOD" => "GET",
        "rack.url_scheme" => "https",
        "SERVER_PROTOCOL" => "HTTP/1.1",
        "HTTP_USER_AGENT" => "Google Chrome",
      }
      middleware.call env
    }
    let(:spans) do
      response # make sure the request is processed
      exporter.spans
    end
    let(:root_span) { spans.first }

    it "captures spans" do
      spans.wont_be_empty
      spans.count.must_equal 1
    end

    it "parses the request path" do
      root_span.name.value.must_equal "/hello/world"
    end

    it "captures the response status code" do
      root_span.status.wont_be_nil
<<<<<<< HEAD
      root_span.status.code.must_equal 0
=======
      root_span.status.code.must_equal OpenCensus::Trace::Status::OK
>>>>>>> b84266e6
    end

    it "adds attributes to the span" do
      root_span.kind.must_equal :SERVER
      root_span.attributes["http.method"].value.must_equal "GET"
<<<<<<< HEAD
      root_span.attributes["http.url"].value.must_equal "https://www.google.com/hello/world?foo=bar"
      root_span.attributes["http.path"].value.must_equal "/hello/world"
      root_span.attributes["http.host"].value.must_equal "www.google.com"
      root_span.attributes["http.client_protocol"].value.must_equal "https"
      root_span.attributes["http.user_agent"].value.must_equal "Google Chrome"
      root_span.attributes["pid"].value.wont_be_empty
      root_span.attributes["tid"].value.wont_be_empty
=======
      root_span.attributes["http.path"].value.must_equal "/hello/world"
      root_span.attributes["http.host"].value.must_equal "www.google.com"
      root_span.attributes["http.user_agent"].value.must_equal "Google Chrome"
>>>>>>> b84266e6
    end
  end

  describe "global configuration" do
    describe "default exporter" do
      let(:middleware) { OpenCensus::Trace::Integrations::RackMiddleware.new app }

      it "should use the default Logger exporter" do
        env = {
          "SCRIPT_NAME" => "",
          "PATH_INFO" => "/hello/world"
        }
        out, _err = capture_subprocess_io do
          middleware.call env
        end
        out.wont_be_empty
      end
    end

    describe "custom exporter" do
      before do
        @original_exporter = OpenCensus::Trace.config.exporter
        OpenCensus::Trace.config.exporter = exporter
      end
      after do
        OpenCensus::Trace.config.exporter = @original_exporter
      end
      let(:middleware) { OpenCensus::Trace::Integrations::RackMiddleware.new app }

      it "should capture the request" do
        env = {
          "SCRIPT_NAME" => "",
          "PATH_INFO" => "/hello/world"
        }
        middleware.call env

        spans = exporter.spans
        spans.wont_be_empty
        spans.count.must_equal 1
      end
    end
  end

  describe "trace context formatting" do
    let(:middleware) { OpenCensus::Trace::Integrations::RackMiddleware.new app, exporter: exporter }
    it "parses trace-context header from rack environment" do
      env = {
        "HTTP_TRACEPARENT" =>
          "00-0123456789ABCDEF0123456789abcdef-0123456789ABCdef-01"
      }
      resp = middleware.call env
      root_span = exporter.spans.first

      resp.must_equal RACK_APP_RESPONSE
      root_span.trace_id.must_equal "0123456789abcdef0123456789abcdef"
      root_span.parent_span_id.must_equal "0123456789abcdef"
    end

    it "parses x-cloud-trace header from rack environment" do
      env = {
        "HTTP_X_CLOUD_TRACE" =>
          "0123456789ABCDEF0123456789abcdef/81985529216486895;o=1"
      }
      resp = middleware.call env
      root_span = exporter.spans.first

      resp.must_equal RACK_APP_RESPONSE
      root_span.trace_id.must_equal "0123456789abcdef0123456789abcdef"
      root_span.parent_span_id.must_equal "0123456789abcdef"
    end

    it "falls back to default for missing header" do
      env = {
        "HTTP_TRACEPARENT1" =>
          "00-0123456789abcdef0123456789abcdef-0123456789abcdef-01"
      }
      resp = middleware.call env
      root_span = exporter.spans.first

      resp.must_equal RACK_APP_RESPONSE
      root_span.trace_id.must_match %r{^[0-9a-f]{32}$}
      root_span.parent_span_id.must_be_empty
    end

    it "falls back to default for invalid trace-context version" do
      env = {
        "HTTP_TRACEPARENT" =>
          "ff-0123456789abcdef0123456789abcdef-0123456789abcdef-01"
      }
      resp = middleware.call env
      root_span = exporter.spans.first

      resp.must_equal RACK_APP_RESPONSE
      root_span.trace_id.must_match %r{^[0-9a-f]{32}$}
      root_span.parent_span_id.must_be_empty
    end
  end
end<|MERGE_RESOLUTION|>--- conflicted
+++ resolved
@@ -72,29 +72,15 @@
 
     it "captures the response status code" do
       root_span.status.wont_be_nil
-<<<<<<< HEAD
-      root_span.status.code.must_equal 0
-=======
       root_span.status.code.must_equal OpenCensus::Trace::Status::OK
->>>>>>> b84266e6
     end
 
     it "adds attributes to the span" do
       root_span.kind.must_equal :SERVER
       root_span.attributes["http.method"].value.must_equal "GET"
-<<<<<<< HEAD
-      root_span.attributes["http.url"].value.must_equal "https://www.google.com/hello/world?foo=bar"
-      root_span.attributes["http.path"].value.must_equal "/hello/world"
-      root_span.attributes["http.host"].value.must_equal "www.google.com"
-      root_span.attributes["http.client_protocol"].value.must_equal "https"
-      root_span.attributes["http.user_agent"].value.must_equal "Google Chrome"
-      root_span.attributes["pid"].value.wont_be_empty
-      root_span.attributes["tid"].value.wont_be_empty
-=======
       root_span.attributes["http.path"].value.must_equal "/hello/world"
       root_span.attributes["http.host"].value.must_equal "www.google.com"
       root_span.attributes["http.user_agent"].value.must_equal "Google Chrome"
->>>>>>> b84266e6
     end
   end
 
