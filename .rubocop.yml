AllCops:
  Exclude:
    - "acceptance/**/*"
    - "integration/**/*"
    - "opencensus.gemspec"
    - "Rakefile"
    - "support/**/*"
    - "test/**/*"
    - "docs/**/*"
    - "tmp/**/*"

Documentation:
  Enabled: false

Layout/EmptyLineAfterGuardClause:
  Enabled: false
Layout/EmptyLines:
  Enabled: false
Style/MutableConstant:
  Enabled: false
Layout/SpaceAroundOperators:
  Enabled: false
Metrics/AbcSize:
  Max: 25
Metrics/ClassLength:
  Enabled: false
<<<<<<< HEAD
Layout/EmptyLines:
  Enabled: false
Layout/EmptyLineAfterGuardClause:
  Enabled: false
Style/EmptyElse:
  Enabled: false
=======
>>>>>>> b84266e6
Metrics/CyclomaticComplexity:
  Max: 10
Metrics/MethodLength:
  Max: 20
Metrics/ParameterLists:
  Enabled: false
Metrics/PerceivedComplexity:
  Max: 10
Style/CaseEquality:
  Enabled: false
Style/ClassVars:
  Enabled: false
Style/EmptyElse:
  Enabled: false
Style/GuardClause:
  Enabled: false
Style/MethodDefParentheses:
  EnforcedStyle: require_no_parentheses
Style/NumericLiterals:
  Enabled: false
Style/RescueModifier:
  Enabled: false
Style/StringLiterals:
  EnforcedStyle: double_quotes
Style/TrivialAccessors:
  Enabled: false<|MERGE_RESOLUTION|>--- conflicted
+++ resolved
@@ -24,15 +24,6 @@
   Max: 25
 Metrics/ClassLength:
   Enabled: false
-<<<<<<< HEAD
-Layout/EmptyLines:
-  Enabled: false
-Layout/EmptyLineAfterGuardClause:
-  Enabled: false
-Style/EmptyElse:
-  Enabled: false
-=======
->>>>>>> b84266e6
 Metrics/CyclomaticComplexity:
   Max: 10
 Metrics/MethodLength:
